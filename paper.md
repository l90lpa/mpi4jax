--- conflicted
+++ resolved
@@ -24,19 +24,11 @@
 
 # Summary
 
-<<<<<<< HEAD
-The tensor framework JAX [@jax] combines expressivity and performance while providing an accessible pure Python interface.
-In particular, JAX is expressive due to its clean, functional design, and performant due to a powerful JIT (just-in-time) compiler.
-
-However, machine learning and (high-performance) scientific computing are often conducted on different hardware stacks: Machine learning is typically done on few highly parallel units (GPUs or TPUs) connected to a single host CPU, while scientific models tend to run on clusters of dozens to thousands of CPUs.
-Unfortunately, support from JAX and the underlying compiler XLA is much more mature in the former case.
-=======
 The tensor framework JAX [@jax] combines expressivity and performance while retaining an accessible pure Python interface.
 Expressivity is achieved by treating functions as first-class objects, while efficiency is obtained by compiling to machine code Just-Ahead-Of-Time.
 
 However, machine learning and (high-performance) scientific computing are often conducted on different hardware stacks: Machine learning is typically done on few highly parallel units (GPUs or TPUs) connected to a single host CPU, while scientific models tend to run on clusters of dozens to thousands of CPUs.
 Unfortunately, support from JAX and the underlying compiler XLA is more mature in the former case.
->>>>>>> e8f1c98c
 Notably, there is so far no built-in solution to communicate data between different nodes that is as sophisticated as the widely used MPI (Message Passing Interface) libraries [@mpistandard].
 
 We attempt to fill this gap and introduce `mpi4jax`, a Python library bringing first-class support for the most important MPI operations to JAX.
@@ -59,11 +51,7 @@
 
 - In the case of Veros, MPI primitives are needed to communicate overlapping grid cells between processes. Communication primitives are buried deep into the physical subroutines. Therefore, refactoring the codebase to leave `jax.jit` every time data needs to be communicated would severely break the control flow of the model and incur a hefty performance loss (in addition to the cost of copying data from and to JAX). Through `mpi4jax`, it is possible to apply the JIT compiler to whole subroutines to avoid this entirely.
 
-<<<<<<< HEAD
-- In the case of NetKet, a high efficiency algorithm for natural gradient optimization requires finding the solution of a large linear system $A\bm{x}=\bm{y}$. The matrix $A$ is determined by running automatic differentiation on a neural network model whose inputs might be distributed across several computing nodes and GPUs. Therefore, the need to differentiate through distributed reduction operations inside of a linear solver arises.
-=======
 - In the case of NetKet, a high efficiency algorithm for natural gradient optimization requires finding the solution of a large linear system $A x= y $. The matrix $A$ is determined by running automatic differentiation on a neural network model whose inputs might be distributed across several computing nodes and GPUs. Therefore, the need to differentiate through distributed reduction operations inside of a linear solver arises.
->>>>>>> e8f1c98c
 
 # Implementation
 
@@ -71,12 +59,8 @@
 
 The implementation of a primitive in `mpi4jax` consists of two parts:
 
-<<<<<<< HEAD
-1. A Python module that registers a new primitive with JAX. JAX primitives consist of several parts, such as an *abstract evaluation* rule and several *translation rules*. The abstract evaluation rule is used by the compiler to infer output shapes and data types without running the actual computation, while translation rules supply the specific computational kernel to be called and prepare input buffers.
-=======
 1. A Python module, registering a new primitive with JAX. JAX primitives consist of an _abstract evaluation_ rule and several _translation rules_. The former is used by the compiler to infer the output shapes and data types without running the actual computation, while _translation rules_ determine the specific computational kernel and prepare the input buffers. A different _translation rule_ is necessary for every type of backend, such as CPUs, GPUs and TPUs.
 On specific primitives we also define the _transposition rule_ in order to support reverse mode Automatic Differentiation.
->>>>>>> e8f1c98c
 
    In particular, we need to ensure that all numerical input data is of the expected type (e.g., by converting Python integers to the C type `uintptr_t`) before passing it on to XLA. A different translation rule is necessary for every type of backend, such as CPUs, GPUs and TPUs.
 
@@ -215,12 +199,7 @@
 
 However, JAX is much more than just a JIT compiler. It is also a full-fledged differentiable programming framework by providing powerful tools for automatic differentiation (e.g. via `jax.grad`, `jax.vjp`, and `jax.jvp`). Differentiable programming is a promising new paradigm to combine advances in machine learning and physical modelling [@diffprog1; @diffprog2], and being able to freely distribute those models among different nodes will allow for even more powerful applications.
 
-<<<<<<< HEAD
-So far, `mpi4jax` only supports differentiating through global sums via the `allreduce` primitive (one of the main operations occurring in distributed linear algebra).
-However, it should be possible with some additional work to compute the gradients of generic send / receive operations, by propagating gradients through several processes.
-=======
 So far, `mpi4jax` only supports differentiating through global sums via the `allreduce` primitive (one of the main operations used in distributed matrix-vector products) and combined send and receive (`sendrecv`) operations in forward and reverse mode.
->>>>>>> e8f1c98c
 
 This would eventually enable fully differentiable, distributed physical simulations without additional user code.
 
