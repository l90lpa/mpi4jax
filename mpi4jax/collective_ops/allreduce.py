--- conflicted
+++ resolved
@@ -2,13 +2,7 @@
 
 from mpi4py import MPI as _MPI
 
-<<<<<<< HEAD
 from jax import abstract_arrays
-from jax.lax import create_token
-=======
-from jax import abstract_arrays, device_put
-from jax import numpy as jnp
->>>>>>> dc3144e5
 from jax.core import Primitive
 from jax.lib import xla_client
 from jax.interpreters import xla, ad
